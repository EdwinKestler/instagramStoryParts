# 🎬 InstaVideoSplitter GUI

A desktop video trimming tool built with Python and `CustomTkinter`, designed to quickly split long videos (e.g., for Instagram Stories) into smaller segments.

## ✨ Features

- Drag-and-drop GUI for easy video trimming
- Supports output segment durations: 15, 30, 60, 90 seconds
- Real-time progress bar and status updates
- Thumbnail preview of the video
- Auto-opens the output directory after trimming
- Dark/Light mode toggle
- Clean, responsive layout using `CustomTkinter`

## 🛠️ Requirements

Install dependencies with:

```bash
pip install -r requirements.txt
```

## 🚀 Command Line Usage

Run the splitter directly from the command line:

```bash
python instavideosplitter.py myvideo.mp4 -d 60 -o output_folder
```

- `-d/--duration` sets the segment length in seconds.
- `-o/--output-dir` sets where parts are saved (defaults to the video folder).
- `-f/--offset` applies an offset after keyframe alignment. Use negative values
  to start earlier or positive to start later.
- `--allow-long-last` automatically keeps a final segment that is only slightly
  longer than requested.

The script prints progress in the terminal and, if the last part is slightly
longer than the chosen duration, asks whether to keep it unless
`--allow-long-last` is provided.

## 🖥️ GUI Usage

Launch the graphical interface with:

```bash
python instavideosplitter_gui.py
```

1. **Browse for Video** – pick the file to split.
2. **Select Output Directory** – choose where clips will be saved.
<<<<<<< HEAD
3. **Select ffmpeg Folder** – specify the directory containing the ffmpeg binaries if the bundled one does not work.
=======
3. **Select ffmpeg Binary** – specify a custom ffmpeg executable if the bundled one does not work.
>>>>>>> 389940a3
4. **Segment Duration** – select 15, 30, 60 or 90 seconds.
5. **Offset Slider** – fine tune each cut by ±5 seconds relative to the nearest
   keyframe. This lets you shift all parts slightly earlier or later.
6. Press **Trim Video** to begin. A progress bar shows the status and the output
   folder opens when done.

### Last Segment Behaviour

If the last portion of the video is shorter than the chosen duration it is
padded with black frames so every segment has the same length. When it is only
slightly longer (up to about 10 % beyond the duration) you will be asked whether
to keep the extra seconds. The `--allow-long-last` flag on the command line or
accepting the prompt in the GUI retains the longer clip.<|MERGE_RESOLUTION|>--- conflicted
+++ resolved
@@ -49,14 +49,11 @@
 
 1. **Browse for Video** – pick the file to split.
 2. **Select Output Directory** – choose where clips will be saved.
-<<<<<<< HEAD
 3. **Select ffmpeg Folder** – specify the directory containing the ffmpeg binaries if the bundled one does not work.
-=======
-3. **Select ffmpeg Binary** – specify a custom ffmpeg executable if the bundled one does not work.
->>>>>>> 389940a3
 4. **Segment Duration** – select 15, 30, 60 or 90 seconds.
 5. **Offset Slider** – fine tune each cut by ±5 seconds relative to the nearest
    keyframe. This lets you shift all parts slightly earlier or later.
+6. Press **Trim Video** to begin. A progress bar shows the status and the output
 6. Press **Trim Video** to begin. A progress bar shows the status and the output
    folder opens when done.
 
